import queue
import time
from dataclasses import dataclass
from typing import Any
from unittest.mock import Mock

import pytest
from neptune_api.proto.google_rpc.code_pb2 import Code
from neptune_api.proto.neptune_pb.ingest.v1.common_pb2 import (
    UpdateRunSnapshot,
    Value,
)
from neptune_api.proto.neptune_pb.ingest.v1.pub.client_pb2 import (
    BulkRequestStatus,
    SubmitResponse,
)
from neptune_api.proto.neptune_pb.ingest.v1.pub.ingest_pb2 import RunOperation
from neptune_api.proto.neptune_pb.ingest.v1.pub.request_status_pb2 import RequestStatus

from neptune_scale.exceptions import NeptuneSynchronizationStopped
from neptune_scale.sync.queue_element import (
    BatchedOperations,
    SingleOperation,
)
from neptune_scale.sync.sync_process import (
    SenderThread,
    StatusTrackingElement,
    StatusTrackingThread,
)
from neptune_scale.util.shared_var import (
    SharedFloat,
    SharedInt,
)


def status_response(code_count_batch: list[dict[Code.ValueType, int]], status_code: int = 200):
    body = BulkRequestStatus(
        statuses=[
            RequestStatus(
                code_by_count=[RequestStatus.CodeByCount(code=code, count=count) for code, count in code_counts.items()]
            )
            for code_counts in code_count_batch
        ]
    )
    content = body.SerializeToString()
    return Mock(status_code=status_code, content=content, parsed=body)


def submit_response(request_ids: list[str], status_code: int = 200):
    body = SubmitResponse(request_ids=request_ids, request_id=request_ids[-1] if request_ids else None)
    content = body.SerializeToString()
    return Mock(status_code=status_code, content=content, parsed=body)


def single_operation(update: UpdateRunSnapshot, sequence_id):
    operation = RunOperation(update=update)
    return SingleOperation(
        sequence_id=sequence_id,
        timestamp=time.process_time(),
        operation=operation.SerializeToString(),
        is_batchable=True,
        metadata_size=update.ByteSize(),
    )


@dataclass
class MockedSender:
    operations_queue: Any
    status_tracking_queue: Any
    errors_queue: Any
    last_queue_seq: Any
    backend: Any
    sender_thread: Any


@pytest.fixture
def sender() -> MockedSender:
    operations_queue = Mock()
    status_tracking_queue = Mock()
    errors_queue = Mock()
    last_queue_seq = SharedInt(initial_value=0)
    backend = Mock()
    sender_thread = SenderThread(
        api_token="",
        family="",
        operations_queue=operations_queue,
        status_tracking_queue=status_tracking_queue,
        errors_queue=errors_queue,
        last_queued_seq=last_queue_seq,
        mode="disabled",
    )
    sender_thread._backend = backend

    return MockedSender(operations_queue, status_tracking_queue, errors_queue, last_queue_seq, backend, sender_thread)


def test_sender_thread_work_finishes_when_queue_empty(sender):
    # given
    sender.operations_queue.get.side_effect = queue.Empty

    # when
    sender.sender_thread.work()

    # then
    assert True


def test_sender_thread_processes_single_element(sender):
    # given
    update = UpdateRunSnapshot(assign={"key": Value(string="a")})
    element = single_operation(update, sequence_id=2)
    sender.operations_queue.get.side_effect = [
        BatchedOperations(sequence_id=element.sequence_id, timestamp=element.timestamp, operation=element.operation),
        queue.Empty,
    ]

    # and
<<<<<<< HEAD
    backend.submit.side_effect = [submit_response(["1"])]
=======
    sender.backend.submit.side_effect = [response(["1"])]
>>>>>>> 12faace2

    # when
    sender.sender_thread.work()

    # then
    assert sender.backend.submit.call_count == 1


def test_sender_thread_processes_element_on_single_retryable_error(sender):
    # given
    update = UpdateRunSnapshot(assign={"key": Value(string="a")})
    element = single_operation(update, sequence_id=2)
    sender.operations_queue.get.side_effect = [
        BatchedOperations(sequence_id=element.sequence_id, timestamp=element.timestamp, operation=element.operation),
        queue.Empty,
    ]

    # and
<<<<<<< HEAD
    backend.submit.side_effect = [
        submit_response([], status_code=503),
        submit_response(["a"], status_code=200),
=======
    sender.backend.submit.side_effect = [
        response([], status_code=503),
        response(["a"], status_code=200),
>>>>>>> 12faace2
    ]

    # when
    sender.sender_thread.work()

    # then
    assert sender.backend.submit.call_count == 2


def test_sender_thread_fails_on_regular_error(sender):
    # given
    update = UpdateRunSnapshot(assign={"key": Value(string="a")})
    element = single_operation(update, sequence_id=2)
    sender.operations_queue.get.side_effect = [
        BatchedOperations(sequence_id=element.sequence_id, timestamp=element.timestamp, operation=element.operation),
        queue.Empty,
    ]

    # and
<<<<<<< HEAD
    backend.submit.side_effect = [
        submit_response([], status_code=200),
=======
    sender.backend.submit.side_effect = [
        response([], status_code=200),
>>>>>>> 12faace2
    ]

    # when
    with pytest.raises(NeptuneSynchronizationStopped):
        sender.sender_thread.work()

    # then should throw NeptuneInternalServerError
<<<<<<< HEAD
    errors_queue.put.assert_called_once()


def test_status_tracking_thread_processes_single_element():
    # given
    status_tracking_queue = Mock()
    errors_queue = Mock()
    last_ack_seq = SharedInt(initial_value=0)
    last_ack_timestamp = SharedFloat(initial_value=0)
    backend = Mock()
    status_tracking_thread = StatusTrackingThread(
        api_token="",
        mode="disabled",
        project="",
        errors_queue=errors_queue,
        status_tracking_queue=status_tracking_queue,
        last_ack_seq=last_ack_seq,
        last_ack_timestamp=last_ack_timestamp,
    )
    status_tracking_thread._backend = backend

    # and
    element = StatusTrackingElement(sequence_id=1, timestamp=time.process_time(), request_id="a")
    status_tracking_queue.peek.side_effect = [[element], queue.Empty]

    # and
    backend.check_batch.side_effect = [status_response(code_count_batch=[{"OK": 1}])]

    # when
    status_tracking_thread.work()

    # then
    assert backend.check_batch.call_count == 1
    assert last_ack_seq.value == 1
    assert last_ack_timestamp.value == element.timestamp


def test_status_tracking_thread_processes_element_on_single_retryable_error():
    # given
    status_tracking_queue = Mock()
    errors_queue = Mock()
    last_ack_seq = SharedInt(initial_value=0)
    last_ack_timestamp = SharedFloat(initial_value=0)
    backend = Mock()
    status_tracking_thread = StatusTrackingThread(
        api_token="",
        mode="disabled",
        project="",
        errors_queue=errors_queue,
        status_tracking_queue=status_tracking_queue,
        last_ack_seq=last_ack_seq,
        last_ack_timestamp=last_ack_timestamp,
    )
    status_tracking_thread._backend = backend

    # and
    element = StatusTrackingElement(sequence_id=1, timestamp=time.process_time(), request_id="a")
    status_tracking_queue.peek.side_effect = [[element], queue.Empty]

    # and
    backend.check_batch.side_effect = [
        status_response(code_count_batch=[], status_code=408),
        status_response(code_count_batch=[{"OK": 1}]),
    ]

    # when
    status_tracking_thread.work()

    # then
    assert backend.check_batch.call_count == 2
    assert last_ack_seq.value == 1
    assert last_ack_timestamp.value == element.timestamp


def test_status_tracking_thread_fails_on_regular_error():
    # given
    status_tracking_queue = Mock()
    errors_queue = Mock()
    last_ack_seq = SharedInt(initial_value=0)
    last_ack_timestamp = SharedFloat(initial_value=0)
    backend = Mock()
    status_tracking_thread = StatusTrackingThread(
        api_token="",
        mode="disabled",
        project="",
        errors_queue=errors_queue,
        status_tracking_queue=status_tracking_queue,
        last_ack_seq=last_ack_seq,
        last_ack_timestamp=last_ack_timestamp,
    )
    status_tracking_thread._backend = backend

    # and
    element = StatusTrackingElement(sequence_id=1, timestamp=time.process_time(), request_id="a")
    status_tracking_queue.peek.side_effect = [[element], queue.Empty]

    # and
    backend.check_batch.side_effect = [
        status_response(code_count_batch=[], status_code=403),
    ]

    # when
    with pytest.raises(NeptuneSynchronizationStopped):
        status_tracking_thread.work()

    # then
    errors_queue.put.assert_called_once()
    assert backend.check_batch.call_count == 1
    assert last_ack_seq.value == 0
    assert last_ack_timestamp.value == 0
=======
    sender.errors_queue.put.assert_called_once()


def test_sender_thread_processes_element_on_429_and_408_http_statuses(sender):
    # given
    update = UpdateRunSnapshot(assign={"key": Value(string="a")})
    element = single_operation(update, sequence_id=2)
    sender.operations_queue.get.side_effect = [
        BatchedOperations(sequence_id=element.sequence_id, timestamp=element.timestamp, operation=element.operation),
        queue.Empty,
    ]

    # and
    sender.backend.submit.side_effect = [
        response([], status_code=408),
        response([], status_code=429),
        response(["a"], status_code=200),
    ]

    # when
    sender.sender_thread.work()

    # then
    assert sender.backend.submit.call_count == 3
>>>>>>> 12faace2
<|MERGE_RESOLUTION|>--- conflicted
+++ resolved
@@ -115,11 +115,7 @@
     ]
 
     # and
-<<<<<<< HEAD
-    backend.submit.side_effect = [submit_response(["1"])]
-=======
-    sender.backend.submit.side_effect = [response(["1"])]
->>>>>>> 12faace2
+    sender.backend.submit.side_effect = [submit_response(["1"])]
 
     # when
     sender.sender_thread.work()
@@ -138,15 +134,9 @@
     ]
 
     # and
-<<<<<<< HEAD
-    backend.submit.side_effect = [
+    sender.backend.submit.side_effect = [
         submit_response([], status_code=503),
         submit_response(["a"], status_code=200),
-=======
-    sender.backend.submit.side_effect = [
-        response([], status_code=503),
-        response(["a"], status_code=200),
->>>>>>> 12faace2
     ]
 
     # when
@@ -166,13 +156,8 @@
     ]
 
     # and
-<<<<<<< HEAD
-    backend.submit.side_effect = [
+    sender.backend.submit.side_effect = [
         submit_response([], status_code=200),
-=======
-    sender.backend.submit.side_effect = [
-        response([], status_code=200),
->>>>>>> 12faace2
     ]
 
     # when
@@ -180,8 +165,30 @@
         sender.sender_thread.work()
 
     # then should throw NeptuneInternalServerError
-<<<<<<< HEAD
-    errors_queue.put.assert_called_once()
+    sender.errors_queue.put.assert_called_once()
+
+
+def test_sender_thread_processes_element_on_429_and_408_http_statuses(sender):
+    # given
+    update = UpdateRunSnapshot(assign={"key": Value(string="a")})
+    element = single_operation(update, sequence_id=2)
+    sender.operations_queue.get.side_effect = [
+        BatchedOperations(sequence_id=element.sequence_id, timestamp=element.timestamp, operation=element.operation),
+        queue.Empty,
+    ]
+
+    # and
+    sender.backend.submit.side_effect = [
+        submit_response([], status_code=408),
+        submit_response([], status_code=429),
+        submit_response(["a"], status_code=200),
+    ]
+
+    # when
+    sender.sender_thread.work()
+
+    # then
+    assert sender.backend.submit.call_count == 3
 
 
 def test_status_tracking_thread_processes_single_element():
@@ -290,30 +297,4 @@
     errors_queue.put.assert_called_once()
     assert backend.check_batch.call_count == 1
     assert last_ack_seq.value == 0
-    assert last_ack_timestamp.value == 0
-=======
-    sender.errors_queue.put.assert_called_once()
-
-
-def test_sender_thread_processes_element_on_429_and_408_http_statuses(sender):
-    # given
-    update = UpdateRunSnapshot(assign={"key": Value(string="a")})
-    element = single_operation(update, sequence_id=2)
-    sender.operations_queue.get.side_effect = [
-        BatchedOperations(sequence_id=element.sequence_id, timestamp=element.timestamp, operation=element.operation),
-        queue.Empty,
-    ]
-
-    # and
-    sender.backend.submit.side_effect = [
-        response([], status_code=408),
-        response([], status_code=429),
-        response(["a"], status_code=200),
-    ]
-
-    # when
-    sender.sender_thread.work()
-
-    # then
-    assert sender.backend.submit.call_count == 3
->>>>>>> 12faace2
+    assert last_ack_timestamp.value == 0