--- conflicted
+++ resolved
@@ -636,7 +636,6 @@
             ```
         """
         self._log(timestamp=timestamp, step=step, string_series=data)
-<<<<<<< HEAD
 
     def log_histograms(
         self, histograms: dict[str, Histogram], step: Union[float, int], *, timestamp: Optional[datetime] = None
@@ -657,6 +656,7 @@
             from neptune_scale import Run
             from neptune_scale.types import Histogram
 
+
             my_histogram = Histogram(
                 bin_edges=[0, 1, 40, 89, float(+inf)],
                 counts=[5, 82, 44, 1],
@@ -672,8 +672,6 @@
             ```
         """
         self._log(timestamp=timestamp, histograms=histograms, step=step)
-=======
->>>>>>> 5f5deace
 
     def add_tags(self, tags: Union[list[str], set[str], tuple[str]], group_tags: bool = False) -> None:
         """
@@ -740,8 +738,6 @@
         *,
         timestamp: Optional[datetime] = None,
     ) -> None:
-<<<<<<< HEAD
-=======
         """Appends a file value and uploads the file contents at a particular step.
 
         Pass the data as a dictionary {key: value} with:
@@ -780,7 +776,6 @@
             )
             ```
         """
->>>>>>> 5f5deace
         self._log(timestamp=timestamp, step=step, file_series=files)
 
     def log(
@@ -881,11 +876,7 @@
             if file_upload_requests
             else None
         )
-<<<<<<< HEAD
-        file_series_upload_requests = self._prepare_files_for_upload(file_series)
-=======
         file_series_upload_requests = self._prepare_files_for_upload(file_series, step=step)
->>>>>>> 5f5deace
         file_series_data = (
             {attr_name: self._file_request_to_file_ref_data(req) for attr_name, req in file_series_upload_requests}
             if file_series_upload_requests
@@ -915,11 +906,7 @@
         )
 
         # Save file upload requests only after MetadataSplitter processed input
-<<<<<<< HEAD
-        if file_upload_requests:
-=======
         if all_file_upload_requests:
->>>>>>> 5f5deace
             self._operations_repo.save_file_upload_requests([req for _, req in all_file_upload_requests])
 
         sequence_id = self._operations_repo.save_update_run_snapshots(operations)
