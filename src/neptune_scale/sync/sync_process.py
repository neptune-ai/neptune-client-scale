--- conflicted
+++ resolved
@@ -39,11 +39,6 @@
     NeptuneAttributeTypeUnsupported,
     NeptuneConnectionLostError,
     NeptuneFloatValueNanInfUnsupported,
-<<<<<<< HEAD
-    NeptuneInternalServerError,
-=======
-    NeptuneOperationsQueueMaxSizeExceeded,
->>>>>>> 3db82e84
     NeptuneProjectInvalidName,
     NeptuneProjectNotFound,
     NeptuneRetryableError,
@@ -66,11 +61,8 @@
     backend_factory,
     with_api_errors_handling,
 )
-<<<<<<< HEAD
+from neptune_scale.net.util import raise_for_http_status
 from neptune_scale.storage.operations import OperationWriter
-=======
-from neptune_scale.net.util import raise_for_http_status
->>>>>>> 3db82e84
 from neptune_scale.sync.aggregating_queue import AggregatingQueue
 from neptune_scale.sync.errors_tracking import ErrorsQueue
 from neptune_scale.sync.offline import OfflineModeWriterThread
