"""
Python package
"""

from __future__ import annotations

__all__ = ["Run"]

import atexit
import multiprocessing
import os
import platform
import signal
import threading
import time
from contextlib import AbstractContextManager
from datetime import datetime
from multiprocessing.sharedctypes import Synchronized
from multiprocessing.synchronize import Condition as ConditionT
from typing import (
    Any,
    Callable,
    Dict,
    List,
    Literal,
    Optional,
    Set,
    Union,
)

from neptune_api.proto.neptune_pb.ingest.v1.common_pb2 import ForkPoint
from neptune_api.proto.neptune_pb.ingest.v1.common_pb2 import Run as CreateRun
from neptune_api.proto.neptune_pb.ingest.v1.pub.ingest_pb2 import RunOperation

from neptune_scale.core.components.abstract import (
    Resource,
    WithResources,
)
from neptune_scale.core.components.errors_tracking import (
    ErrorsMonitor,
    ErrorsQueue,
)
from neptune_scale.core.components.operations_queue import OperationsQueue
from neptune_scale.core.components.sync_process import SyncProcess
from neptune_scale.core.logger import logger
from neptune_scale.core.metadata_splitter import MetadataSplitter
from neptune_scale.core.serialization import (
    datetime_to_proto,
    make_step,
)
from neptune_scale.core.validation import (
    verify_collection_type,
    verify_max_length,
    verify_non_empty,
    verify_project_qualified_name,
    verify_type,
)
from neptune_scale.envs import (
    API_TOKEN_ENV_NAME,
    PROJECT_ENV_NAME,
)
from neptune_scale.parameters import (
    MAX_FAMILY_LENGTH,
    MAX_QUEUE_SIZE,
    MAX_RUN_ID_LENGTH,
    MINIMAL_WAIT_FOR_ACK_SLEEP_TIME,
    MINIMAL_WAIT_FOR_PUT_SLEEP_TIME,
    STOP_MESSAGE_FREQUENCY,
)


class Run(WithResources, AbstractContextManager):
    """
    Representation of tracked metadata.

    Methods:
        close(): Synchronizes all remaining data and closes the connection to Neptune.
        log(): Logs the specified metadata to Neptune.
    """

    def __init__(
        self,
        *,
        family: str,
        run_id: str,
        project: Optional[str] = None,
        api_token: Optional[str] = None,
        resume: bool = False,
        mode: Literal["async", "disabled"] = "async",
        as_experiment: Optional[str] = None,
        creation_time: Optional[datetime] = None,
        from_run_id: Optional[str] = None,
        from_step: Optional[Union[int, float]] = None,
        max_queue_size: int = MAX_QUEUE_SIZE,
        on_queue_full_callback: Optional[Callable[[BaseException, Optional[float]], None]] = None,
        on_network_error_callback: Optional[Callable[[BaseException, Optional[float]], None]] = None,
        on_error_callback: Optional[Callable[[BaseException, Optional[float]], None]] = None,
        on_warning_callback: Optional[Callable[[BaseException, Optional[float]], None]] = None,
    ) -> None:
        """
        Initializes a run that logs the model-building metadata to Neptune.

        Args:
            family (str): Identifies related runs. All runs of the same lineage must have the same `family` value.
                Max length: 128 characters.
            run_id (str): Identifier of a run. Must be unique within the project. Max length: 128 characters.
            project (str): Name of the project where the metadata is logged, in the form `workspace-name/project-name`.
                If not provided, the value of the `NEPTUNE_PROJECT` environment variable is used.
            api_token (str): Your Neptune API token. If not provided, the value of the `NEPTUNE_API_TOKEN` environment
                variable is used.
<<<<<<< HEAD
            resume (bool): If `False` (default), creates a new run. To continue an existing run, set to `True` and pass
                the ID of an existing run to the `run_id` argument.
                To fork a run, use `from_run_id` and `from_step` instead.
            as_experiment (str): To mark a run as an experiment, pass an experiment ID.
            creation_time (datetime): Custom creation time of the run.
            from_run_id (str): To forking off an existing run, pass the ID of the run to fork from.
            from_step (int): To fork off an existing run, pass the step number to fork from.
            max_queue_size (int): Maximum number of operations allowed in the queue.
            max_queue_size_exceeded_callback (Callable[[int, BaseException], None]): Callback function triggered when
                the queue is full. The function should take two arguments:
                1. Maximum size of the queue.
                2. Exception that made the queue full.

        Examples:

            Create a new run:

            ```
            from neptune_scale import Run

            with Run(
                project="team-alpha/project-x",
                api_token="h0dHBzOi8aHR0cHM6...Y2MifQ==",
                family="aquarium",
                run_id="likable-barracuda",
            ) as run:
                ...
            ```

            Create a forked run and mark it as an experiment:

            ```
            from neptune_scale import Run

            with Run(
                family="aquarium",
                run_id="adventurous-barracuda",
                as_experiment="swim-further",
                from_run_id="likable-barracuda",
                from_step=102,
            ) as run:
                ...
            ```
=======
            resume: Whether to resume an existing run.
            mode: Mode of operation. If set to "disabled", the run doesn't log any metadata.
            as_experiment: If creating a run as an experiment, ID of an experiment to be associated with the run.
            creation_time: Custom creation time of the run.
            from_run_id: If forking from an existing run, ID of the run to fork from.
            from_step: If forking from an existing run, step number to fork from.
            max_queue_size: Maximum number of operations in a queue.
            on_queue_full_callback: Callback function triggered when the queue is full. The function should take the exception
                that made the queue full as its argument and an optional timestamp of the last time the exception was raised.
            on_network_error_callback: Callback function triggered when a network error occurs.
            on_error_callback: The default callback function triggered when error occurs. It applies if an error
                wasn't caught by other callbacks.
            on_warning_callback: Callback function triggered when a warning occurs.
>>>>>>> ce603308
        """
        verify_type("family", family, str)
        verify_type("run_id", run_id, str)
        verify_type("resume", resume, bool)
        verify_type("project", project, (str, type(None)))
        verify_type("api_token", api_token, (str, type(None)))
        verify_type("as_experiment", as_experiment, (str, type(None)))
        verify_type("creation_time", creation_time, (datetime, type(None)))
        verify_type("from_run_id", from_run_id, (str, type(None)))
        verify_type("from_step", from_step, (int, float, type(None)))
        verify_type("max_queue_size", max_queue_size, int)
        verify_type("max_queue_size_exceeded_callback", on_queue_full_callback, (Callable, type(None)))

        if resume and creation_time is not None:
            raise ValueError("`resume` and `creation_time` cannot be used together.")
        if resume and as_experiment is not None:
            raise ValueError("`resume` and `as_experiment` cannot be used together.")
        if (from_run_id is not None and from_step is None) or (from_run_id is None and from_step is not None):
            raise ValueError("`from_run_id` and `from_step` must be used together.")
        if resume and from_run_id is not None:
            raise ValueError("`resume` and `from_run_id` cannot be used together.")
        if resume and from_step is not None:
            raise ValueError("`resume` and `from_step` cannot be used together.")

        if max_queue_size < 1:
            raise ValueError("`max_queue_size` must be greater than 0.")

        project = project or os.environ.get(PROJECT_ENV_NAME)
        verify_non_empty("project", project)
        assert project is not None  # mypy
        input_project: str = project

        api_token = api_token or os.environ.get(API_TOKEN_ENV_NAME)
        verify_non_empty("api_token", api_token)
        assert api_token is not None  # mypy
        input_api_token: str = api_token

        verify_non_empty("family", family)
        verify_non_empty("run_id", run_id)
        if as_experiment is not None:
            verify_non_empty("as_experiment", as_experiment)
        if from_run_id is not None:
            verify_non_empty("from_run_id", from_run_id)

        verify_project_qualified_name("project", project)

        verify_max_length("family", family, MAX_FAMILY_LENGTH)
        verify_max_length("run_id", run_id, MAX_RUN_ID_LENGTH)

        self._project: str = input_project
        self._family: str = family
        self._run_id: str = run_id

        self._lock = threading.RLock()
        self._operations_queue: OperationsQueue = OperationsQueue(
            lock=self._lock,
            max_size=max_queue_size,
        )
        self._errors_queue: ErrorsQueue = ErrorsQueue()
        self._errors_monitor = ErrorsMonitor(
            errors_queue=self._errors_queue,
            on_queue_full_callback=on_queue_full_callback,
            on_network_error_callback=on_network_error_callback,
            on_error_callback=on_error_callback,
            on_warning_callback=on_warning_callback,
        )

        self._last_put_seq: Synchronized[int] = multiprocessing.Value("i", -1)
        self._last_put_seq_wait: ConditionT = multiprocessing.Condition()

        self._last_ack_seq: Synchronized[int] = multiprocessing.Value("i", -1)
        self._last_ack_seq_wait: ConditionT = multiprocessing.Condition()

        self._sync_process = SyncProcess(
            project=self._project,
            family=self._family,
            operations_queue=self._operations_queue.queue,
            errors_queue=self._errors_queue,
            api_token=input_api_token,
            last_put_seq=self._last_put_seq,
            last_put_seq_wait=self._last_put_seq_wait,
            last_ack_seq=self._last_ack_seq,
            last_ack_seq_wait=self._last_ack_seq_wait,
            max_queue_size=max_queue_size,
            mode=mode,
        )

        self._errors_monitor.start()
        with self._lock:
            self._sync_process.start()

        self._exit_func: Optional[Callable[[], None]] = atexit.register(self._close)

        if platform.system() != "Windows":
            signal.signal(signal.SIGCHLD, self._handle_signal)

        if not resume:
            self._create_run(
                creation_time=datetime.now() if creation_time is None else creation_time,
                as_experiment=as_experiment,
                from_run_id=from_run_id,
                from_step=from_step,
            )
            self.wait_for_processing(verbose=False)

    def _handle_signal(self, signum: int, frame: Any) -> None:
        logger.debug(f"Received signal {signum}. Closing.")
        self.close()

    @property
    def resources(self) -> tuple[Resource, ...]:
        return (
            self._errors_queue,
            self._operations_queue,
            self._errors_monitor,
        )

    def _close(self) -> None:
        with self._lock:
            if self._sync_process.is_alive():
                self.wait_for_processing()
                self._sync_process.terminate()
                self._sync_process.join()

        self._errors_monitor.interrupt()
        self._errors_monitor.join()

        super().close()

    def close(self) -> None:
        """
        Stops the connection to Neptune and synchronizes all data.
        """
        if self._exit_func is not None:
            atexit.unregister(self._exit_func)
            self._exit_func = None
        self._close()

    def _create_run(
        self,
        creation_time: datetime,
        as_experiment: Optional[str],
        from_run_id: Optional[str],
        from_step: Optional[Union[int, float]],
    ) -> None:
        fork_point: Optional[ForkPoint] = None
        if from_run_id is not None and from_step is not None:
            fork_point = ForkPoint(
                parent_project=self._project, parent_run_id=from_run_id, step=make_step(number=from_step)
            )

        operation = RunOperation(
            project=self._project,
            run_id=self._run_id,
            create=CreateRun(
                family=self._family,
                fork_point=fork_point,
                experiment_id=as_experiment,
                creation_time=None if creation_time is None else datetime_to_proto(creation_time),
            ),
        )
        self._operations_queue.enqueue(operation=operation)

    def log(
        self,
        step: Optional[Union[float, int]] = None,
        timestamp: Optional[datetime] = None,
        fields: Optional[Dict[str, Union[float, bool, int, str, datetime, list, set]]] = None,
        metrics: Optional[Dict[str, float]] = None,
        add_tags: Optional[Dict[str, Union[List[str], Set[str]]]] = None,
        remove_tags: Optional[Dict[str, Union[List[str], Set[str]]]] = None,
    ) -> None:
        """
        Logs the specified metadata to Neptune.

        Args:
            step: Index of the log entry, must be increasing. If None, the highest of the already logged indexes is used.
            timestamp: Time of logging the metadata.
            fields: Dictionary of fields to log.
            metrics: Dictionary of metrics to log.
            add_tags: Dictionary of tags to add to the run.
            remove_tags: Dictionary of tags to remove from the run.

        Examples:
            ```
            >>> with Run(...) as run:
            ...     run.log(step=1, fields={"parameters/learning_rate": 0.001})
            ...     run.log(step=2, add_tags={"sys/group_tags": ["group1", "group2"]})
            ...     run.log(step=3, metrics={"metrics/loss": 0.1})
            ```

        """
        verify_type("step", step, (float, int, type(None)))
        verify_type("timestamp", timestamp, (datetime, type(None)))
        verify_type("fields", fields, (dict, type(None)))
        verify_type("metrics", metrics, (dict, type(None)))
        verify_type("add_tags", add_tags, (dict, type(None)))
        verify_type("remove_tags", remove_tags, (dict, type(None)))

        timestamp = datetime.now() if timestamp is None else timestamp
        fields = {} if fields is None else fields
        metrics = {} if metrics is None else metrics
        add_tags = {} if add_tags is None else add_tags
        remove_tags = {} if remove_tags is None else remove_tags

        verify_collection_type("`fields` keys", list(fields.keys()), str)
        verify_collection_type("`metrics` keys", list(metrics.keys()), str)
        verify_collection_type("`add_tags` keys", list(add_tags.keys()), str)
        verify_collection_type("`remove_tags` keys", list(remove_tags.keys()), str)

        verify_collection_type("`fields` values", list(fields.values()), (float, bool, int, str, datetime, list, set))
        verify_collection_type("`metrics` values", list(metrics.values()), float)
        verify_collection_type("`add_tags` values", list(add_tags.values()), (list, set))
        verify_collection_type("`remove_tags` values", list(remove_tags.values()), (list, set))

        splitter: MetadataSplitter = MetadataSplitter(
            project=self._project,
            run_id=self._run_id,
            step=step,
            timestamp=timestamp,
            fields=fields,
            metrics=metrics,
            add_tags=add_tags,
            remove_tags=remove_tags,
        )

        for operation in splitter:
            self._operations_queue.enqueue(operation=operation)

    def _wait(
        self,
        phrase: str,
        sleep_time: float,
        wait_condition: ConditionT,
        external_value: Synchronized[int],
        timeout: Optional[float] = None,
        verbose: bool = True,
    ) -> None:
        if verbose:
            logger.info(f"Waiting for all operations to be {phrase}")

        if timeout is None and verbose:
            logger.warning("No timeout specified. Waiting indefinitely")

        begin_time = time.time()
        wait_time = min(sleep_time, timeout) if timeout is not None else sleep_time
        last_queued_sequence_id = self._operations_queue.last_sequence_id
        last_print_timestamp: Optional[float] = None

        while True:
            try:
                with self._lock:
                    if not self._sync_process.is_alive():
                        if verbose:
                            logger.warning("Sync process is not running")
                        return  # No need to wait if the sync process is not running

                with wait_condition:
                    wait_condition.wait(timeout=wait_time)
                    value = external_value.value

                if value == -1:
                    if self._operations_queue.last_sequence_id != -1:
                        last_print_timestamp = print_message(
                            f"Waiting. No operations were {phrase} yet. Operations to sync: %s",
                            self._operations_queue.last_sequence_id + 1,
                            last_print=last_print_timestamp,
                            verbose=verbose,
                        )
                    else:
                        last_print_timestamp = print_message(
                            f"Waiting. No operations were {phrase} yet",
                            last_print=last_print_timestamp,
                            verbose=verbose,
                        )
                else:
                    last_print_timestamp = print_message(
                        f"Waiting for remaining %d operation(s) to be {phrase}",
                        last_queued_sequence_id - value + 1,
                        last_print=last_print_timestamp,
                        verbose=verbose,
                    )

                    # Reaching the last queued sequence ID means that all operations were submitted
                    if value >= last_queued_sequence_id or (timeout is not None and time.time() - begin_time > timeout):
                        break
            except KeyboardInterrupt:
                if verbose:
                    logger.warning("Waiting interrupted by user")
                return

        if verbose:
            logger.info(f"All operations were {phrase}")

    def wait_for_submission(self, timeout: Optional[float] = None, verbose: bool = True) -> None:
        """
        Waits until all metadata is submitted to Neptune.

        Args:
            timeout (float, optional): In seconds, the maximum time to wait for submission.
            verbose (bool): If True (default), prints messages about the waiting process.
        """
        self._wait(
            phrase="submitted",
            sleep_time=MINIMAL_WAIT_FOR_PUT_SLEEP_TIME,
            wait_condition=self._last_put_seq_wait,
            external_value=self._last_put_seq,
            timeout=timeout,
            verbose=verbose,
        )

    def wait_for_processing(self, timeout: Optional[float] = None, verbose: bool = True) -> None:
        """
        Waits until all metadata is processed by Neptune.

        Args:
            timeout (float, optional): In seconds, the maximum time to wait for processing.
            verbose (bool): If True (default), prints messages about the waiting process.
        """
        self._wait(
            phrase="processed",
            sleep_time=MINIMAL_WAIT_FOR_ACK_SLEEP_TIME,
            wait_condition=self._last_ack_seq_wait,
            external_value=self._last_ack_seq,
            timeout=timeout,
            verbose=verbose,
        )


def print_message(msg: str, *args: Any, last_print: Optional[float] = None, verbose: bool = True) -> Optional[float]:
    current_time = time.time()

    if verbose and (last_print is None or current_time - last_print > STOP_MESSAGE_FREQUENCY):
        logger.info(msg, *args)
        return current_time

    return last_print<|MERGE_RESOLUTION|>--- conflicted
+++ resolved
@@ -71,11 +71,13 @@
 
 class Run(WithResources, AbstractContextManager):
     """
-    Representation of tracked metadata.
+    Representation of experiment tracking metadata logged with neptune.ai.
 
     Methods:
         close(): Synchronizes all remaining data and closes the connection to Neptune.
         log(): Logs the specified metadata to Neptune.
+        wait_for_submission(): Waits until all metadata is submitted to Neptune for processing.
+        wait_for_processing(): Waits until all metadata is processed by Neptune.
     """
 
     def __init__(
@@ -98,29 +100,33 @@
         on_warning_callback: Optional[Callable[[BaseException, Optional[float]], None]] = None,
     ) -> None:
         """
-        Initializes a run that logs the model-building metadata to Neptune.
+        Initializes a Neptune run that logs model-building metadata.
 
         Args:
-            family (str): Identifies related runs. All runs of the same lineage must have the same `family` value.
-                Max length: 128 characters.
-            run_id (str): Identifier of a run. Must be unique within the project. Max length: 128 characters.
+            family (str): Identifies related runs. All runs of the same lineage must have the same `family` value, i.e.
+                forking is only possible within the same family. Max length: 128 characters.
+            run_id (str): Identifier of the run. Must be unique within the project. Max length: 128 characters.
             project (str): Name of the project where the metadata is logged, in the form `workspace-name/project-name`.
                 If not provided, the value of the `NEPTUNE_PROJECT` environment variable is used.
             api_token (str): Your Neptune API token. If not provided, the value of the `NEPTUNE_API_TOKEN` environment
                 variable is used.
-<<<<<<< HEAD
             resume (bool): If `False` (default), creates a new run. To continue an existing run, set to `True` and pass
                 the ID of an existing run to the `run_id` argument.
                 To fork a run, use `from_run_id` and `from_step` instead.
-            as_experiment (str): To mark a run as an experiment, pass an experiment ID.
+            mode ("async" or "disabled"): Mode of operation. If set to "disabled", the run doesn't log any metadata.
+            as_experiment (str): Name of the experiment to associate the run with.
             creation_time (datetime): Custom creation time of the run.
-            from_run_id (str): To forking off an existing run, pass the ID of the run to fork from.
-            from_step (int): To fork off an existing run, pass the step number to fork from.
+            from_run_id (str): If forking off an existing run, ID of the run to fork from.
+            from_step (int): If forking off an existing run, step number to fork from.
             max_queue_size (int): Maximum number of operations allowed in the queue.
-            max_queue_size_exceeded_callback (Callable[[int, BaseException], None]): Callback function triggered when
+            on_queue_full_callback (Callable[[BaseException, Optional[float]], None]): Callback function triggered when
                 the queue is full. The function should take two arguments:
-                1. Maximum size of the queue.
-                2. Exception that made the queue full.
+                - Exception that made the queue full.
+                - (Optional) Timestamp of the last time the exception was raised.
+            on_network_error_callback: Callback function triggered when a network error occurs.
+            on_error_callback: The default callback function triggered when an error occurs. Applies if an error
+                wasn't caught by other callbacks.
+            on_warning_callback: Callback function triggered when a warning occurs.
 
         Examples:
 
@@ -141,8 +147,6 @@
             Create a forked run and mark it as an experiment:
 
             ```
-            from neptune_scale import Run
-
             with Run(
                 family="aquarium",
                 run_id="adventurous-barracuda",
@@ -152,21 +156,17 @@
             ) as run:
                 ...
             ```
-=======
-            resume: Whether to resume an existing run.
-            mode: Mode of operation. If set to "disabled", the run doesn't log any metadata.
-            as_experiment: If creating a run as an experiment, ID of an experiment to be associated with the run.
-            creation_time: Custom creation time of the run.
-            from_run_id: If forking from an existing run, ID of the run to fork from.
-            from_step: If forking from an existing run, step number to fork from.
-            max_queue_size: Maximum number of operations in a queue.
-            on_queue_full_callback: Callback function triggered when the queue is full. The function should take the exception
-                that made the queue full as its argument and an optional timestamp of the last time the exception was raised.
-            on_network_error_callback: Callback function triggered when a network error occurs.
-            on_error_callback: The default callback function triggered when error occurs. It applies if an error
-                wasn't caught by other callbacks.
-            on_warning_callback: Callback function triggered when a warning occurs.
->>>>>>> ce603308
+
+            Continue a run:
+
+            ```
+            with Run(
+                family="aquarium",
+                run_id="likable-barracuda",  # run with this ID already exists
+                resume=True,
+            ) as run:
+                ...
+            ```
         """
         verify_type("family", family, str)
         verify_type("run_id", run_id, str)
